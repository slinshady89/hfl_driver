--- conflicted
+++ resolved
@@ -2,14 +2,12 @@
 Changelog for package hfl_driver
 ^^^^^^^^^^^^^^^^^^^^^^^^^^^^^^^^
 
-<<<<<<< HEAD
 0.0.13 (2020-08-28)
 -------------------
 * fixed roslint error
-=======
+
 0.0.12 (2020-08-24)
 -------------------
->>>>>>> c067a7ff
 * removed unnecessary install files
 * fix udp_com linking error
 * update suppoted platforms
